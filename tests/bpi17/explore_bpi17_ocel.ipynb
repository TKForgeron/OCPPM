{
 "cells": [
  {
   "cell_type": "code",
   "execution_count": 1,
<<<<<<< HEAD
   "id": "855d769c",
   "metadata": {},
   "outputs": [],
   "source": [
    "import os\n",
    "\n",
    "go_up_n_directories = lambda path, n: os.path.abspath(\n",
    "    os.path.join(*([os.path.dirname(path)] + [\"..\"] * n))\n",
    ")\n",
    "os.chdir(go_up_n_directories(os.getcwd(), 1))  # run once (otherwise restart kernel)"
   ]
  },
  {
   "cell_type": "code",
   "execution_count": 2,
=======
   "id": "5f474491",
>>>>>>> 5c1724d1
   "metadata": {},
   "outputs": [],
   "source": [
    "import os\n",
    "\n",
    "go_up_n_directories = lambda path, n: os.path.abspath(\n",
    "    os.path.join(*([os.path.dirname(path)] + [\"..\"] * n))\n",
    ")\n",
    "os.chdir(go_up_n_directories(os.getcwd(), 1))  # run once (otherwise restart kernel)"
   ]
  },
  {
   "cell_type": "code",
   "execution_count": 11,
   "metadata": {},
   "outputs": [],
   "source": [
    "# Imports\n",
    "import pm4py\n",
    "import pm4py.utils\n",
    "import pm4py.read\n",
    "from pm4py.objects.ocel.obj import OCEL\n",
    "import ocpa.objects.log.importer.ocel.factory as ocel_import_factory\n",
    "import ocpa.algo.predictive_monitoring.factory as feature_factory\n",
    "from ocpa.algo.predictive_monitoring.obj import Feature_Storage\n",
    "import torch_geometric.transforms as T\n",
    "import json\n",
    "from typing import Any\n",
    "from copy import copy\n",
    "import pickle\n",
    "import pandas as pd\n",
    "import numpy as np\n",
    "from pprint import pprint\n",
    "\n",
    "from utilities import hetero_data_utils, data_utils\n",
    "from experiments.hoeg import HOEG"
   ]
  },
  {
   "cell_type": "code",
   "execution_count": 3,
   "id": "14308009",
   "metadata": {},
   "outputs": [],
   "source": [
<<<<<<< HEAD
    "# ocel_ce_in_file = \"../../data/BPI17/source/BPI2017-CountEncoded.jsonocel\"\n",
    "# ocel_ce = pm4py.read.read_ocel(ocel_ce_in_file)\n",
    "\n",
    "ocel_in_file = \"data/BPI17/source/BPI2017-Final.jsonocel\"\n",
    "ocel = pm4py.read.read_ocel(ocel_in_file)\n",
    "ocel_table = ocel.get_extended_table()"
   ]
  },
  {
   "cell_type": "code",
   "execution_count": 14,
   "id": "c811a4f2",
   "metadata": {},
   "outputs": [
    {
     "name": "stdout",
     "output_type": "stream",
     "text": [
      "An event may refer to multiple offers:  True\n",
      "An event may refer to multiple applications:  False\n"
     ]
    }
   ],
   "source": [
    "# check whether an event can refer to multiple offers:\n",
    "mul_offers = ocel_table['ocel:type:offer'].explode().shape != ocel_table['ocel:type:offer'].shape\n",
    "print('An event may refer to multiple offers: ', mul_offers)\n",
    "# answer: YES, it can. For example `ocel:eid==385026`.\n",
    "\n",
    "# check whether an event can refer to multiple applications:\n",
    "mul_applications = ocel_table['ocel:type:application'].explode().shape != ocel_table['ocel:type:application'].shape\n",
    "print('An event may refer to multiple applications: ', mul_applications)\n",
    "# answer: NO, it cannot."
=======
    "ocel_ce_in_file = \"data/BPI17/source/BPI2017-CountEncoded.jsonocel\"\n",
    "ocel_in_file = \"data/BPI17/source/BPI2017-Final.jsonocel\""
>>>>>>> 5c1724d1
   ]
  },
  {
   "cell_type": "code",
<<<<<<< HEAD
   "execution_count": 11,
   "id": "12732090",
   "metadata": {},
   "outputs": [
    {
     "data": {
      "text/plain": [
       "True"
      ]
     },
     "execution_count": 11,
     "metadata": {},
     "output_type": "execute_result"
    }
   ],
   "source": []
  },
  {
   "cell_type": "code",
   "execution_count": 8,
   "id": "82f36668",
=======
   "execution_count": 4,
   "id": "efe736e5",
   "metadata": {},
   "outputs": [],
   "source": [
    "ocpa_ocel_ce = ocel_import_factory.apply(ocel_ce_in_file)\n",
    "ocpa_ocel = ocel_import_factory.apply(ocel_in_file)"
   ]
  },
  {
   "cell_type": "code",
   "execution_count": 5,
   "id": "95cf36d0",
>>>>>>> 5c1724d1
   "metadata": {},
   "outputs": [
    {
     "name": "stdout",
     "output_type": "stream",
     "text": [
      "{'max_trace_len': 41,\n",
      " 'mean_trace_len': 12.502173982036878,\n",
      " 'median_trace_len': 12.0,\n",
      " 'min_trace_len': 6,\n",
      " 'no_events': 393931,\n",
      " 'std_trace_len': 3.5650717994052803}\n"
     ]
    }
   ],
   "source": [
    "trace_lengths = [len(t) for t in ocpa_ocel_ce.process_executions]\n",
    "bpi17_events_stats = {\n",
    "    \"no_events\": ocpa_ocel_ce.log.log.index.shape[0],\n",
    "    \"min_trace_len\": min(trace_lengths),\n",
    "    \"max_trace_len\": max(trace_lengths),\n",
    "    \"median_trace_len\": np.median(trace_lengths),\n",
    "    \"mean_trace_len\": np.mean(trace_lengths),\n",
    "    \"std_trace_len\": np.std(trace_lengths),\n",
    "}\n",
    "pprint(bpi17_events_stats)"
   ]
  },
  {
   "cell_type": "code",
   "execution_count": 6,
   "id": "3ba47a65",
   "metadata": {},
   "outputs": [
    {
     "name": "stderr",
     "output_type": "stream",
     "text": [
      "/home/tim/Development/OCPPM/.env/lib/python3.9/site-packages/sklearn/base.py:324: UserWarning: Trying to unpickle estimator StandardScaler from version 0.24.2 when using version 1.0. This might lead to breaking code or invalid results. Use at your own risk. For more info please refer to:\n",
      "https://scikit-learn.org/stable/modules/model_persistence.html#security-maintainability-limitations\n",
      "  warnings.warn(\n"
     ]
    },
    {
     "data": {
      "text/plain": [
       "HeteroDataBatch(\n",
       "  \u001b[1mevent\u001b[0m={\n",
       "    x=[393931, 27],\n",
       "    y=[393931],\n",
       "    batch=[393931],\n",
       "    ptr=[31510]\n",
       "  },\n",
       "  \u001b[1mapplication\u001b[0m={\n",
       "    x=[31509, 3],\n",
       "    y=[31509],\n",
       "    batch=[31509],\n",
       "    ptr=[31510]\n",
       "  },\n",
       "  \u001b[1moffer\u001b[0m={\n",
       "    x=[42995, 7],\n",
       "    y=[42995],\n",
       "    batch=[42995],\n",
       "    ptr=[31510]\n",
       "  },\n",
       "  \u001b[1m(event, follows, event)\u001b[0m={ edge_index=[2, 1219845] },\n",
       "  \u001b[1m(event, interacts, application)\u001b[0m={ edge_index=[2, 328894] },\n",
       "  \u001b[1m(event, interacts, offer)\u001b[0m={ edge_index=[2, 201006] }\n",
       ")"
      ]
     },
     "execution_count": 6,
     "metadata": {},
     "output_type": "execute_result"
    }
   ],
   "source": [
    "transformations = [\n",
    "    hetero_data_utils.AddObjectSelfLoops(),\n",
    "    T.AddSelfLoops(),\n",
    "    T.NormalizeFeatures(),\n",
    "]\n",
    "bpi17_hoeg_ds = HOEG(\n",
    "    root=\"data/BPI17/feature_encodings/HOEG/hoeg\",\n",
    "    events_filename=\"BPI_split_[C2_P2_P3_P5_O3_Action_EventOrigin_OrgResource].fs\",\n",
    "    objects_filename=\"bpi17_ofg+oi_graph+app_node_map+off_node_map.pkl\",\n",
    "    event_node_label_key=(feature_factory.EVENT_REMAINING_TIME, ()),\n",
    "    object_nodes_label_key=\"@@object_lifecycle_duration\",\n",
    "    edge_types=[\n",
    "        (\"event\", \"follows\", \"event\"),\n",
    "        (\"application\", \"interacts\", \"event\"),\n",
    "        (\"offer\", \"interacts\", \"event\"),\n",
    "    ],\n",
    "    object_node_types=[\"application\", \"offer\"],\n",
    "    transform=T.Compose(transformations),\n",
    ")\n",
    "next(iter(data_utils.DataLoader(bpi17_hoeg_ds, batch_size=bpi17_hoeg_ds.len())))"
   ]
  },
  {
   "cell_type": "code",
   "execution_count": 7,
   "id": "dd4edc01",
   "metadata": {},
   "outputs": [
    {
     "name": "stdout",
     "output_type": "stream",
     "text": [
      "Train set\n"
     ]
    },
    {
     "name": "stderr",
     "output_type": "stream",
     "text": [
      "100%|██████████| 31509/31509 [00:31<00:00, 1011.56it/s]\n"
     ]
    },
    {
     "name": "stdout",
     "output_type": "stream",
     "text": [
      "HOEG (#graphs=31509):\n",
      "+------------+----------+----------+\n",
      "|            |   #nodes |   #edges |\n",
      "|------------+----------+----------|\n",
      "| mean       |     14.9 |     57.9 |\n",
      "| std        |      4.1 |     16.8 |\n",
      "| min        |      8   |     28   |\n",
      "| quantile25 |     12   |     46   |\n",
      "| median     |     14   |     54   |\n",
      "| quantile75 |     17   |     66   |\n",
      "| max        |     52   |    206   |\n",
      "+------------+----------+----------+ \n",
      "\n"
     ]
    }
   ],
   "source": [
    "data_utils.print_dataset_summaries(bpi17_hoeg_ds)"
   ]
  },
  {
   "cell_type": "code",
   "execution_count": 8,
   "id": "a174b597",
   "metadata": {},
   "outputs": [
    {
     "data": {
      "text/plain": [
       "HeteroData(\n",
       "  \u001b[1mapplication\u001b[0m={\n",
       "    y=[31509],\n",
       "    x=[31509, 3]\n",
       "  },\n",
       "  \u001b[1moffer\u001b[0m={\n",
       "    y=[42995],\n",
       "    x=[42995, 7]\n",
       "  },\n",
       "  \u001b[1m(application, interacts, application)\u001b[0m={ edge_index=[2, 0] },\n",
       "  \u001b[1m(application, interacts, offer)\u001b[0m={ edge_index=[2, 42995] },\n",
       "  \u001b[1m(offer, interacts, offer)\u001b[0m={ edge_index=[2, 6027] }\n",
       ")"
      ]
     },
     "execution_count": 8,
     "metadata": {},
     "output_type": "execute_result"
    }
   ],
   "source": [
    "with open(\"data/BPI17/feature_encodings/HOEG/hoeg/raw/bpi17_ofg+oi_graph+app_node_map+off_node_map.pkl\", 'rb') as fp:\n",
    "    obj_dict = pickle.load(fp)\n",
    "obj_dict['ofg']"
   ]
  },
  {
   "cell_type": "code",
   "execution_count": 12,
   "id": "eaf26125",
   "metadata": {},
   "outputs": [],
   "source": [
    "with open(\"data/BPI17/feature_encodings/EFG/efg/raw/BPI_split_[C2_P2_P3_P5_O3_Action_EventOrigin_OrgResource].fs\", 'rb') as fp:\n",
    "    fs: Feature_Storage = pickle.load(fp)"
   ]
  },
  {
   "cell_type": "code",
   "execution_count": 23,
   "id": "c69d2638",
   "metadata": {},
   "outputs": [
    {
     "name": "stdout",
     "output_type": "stream",
     "text": [
      "{'max_tp': 14604259.821,\n",
      " 'mean_tp': 1887853.9103989338,\n",
      " 'median_tp': 1646735.9,\n",
      " 'min_tp': 201.062,\n",
      " 'no_cases': 31509,\n",
      " 'std_tp': 1119596.759066281}\n"
     ]
    }
   ],
   "source": [
    "throughput_times = [fg.attributes[fs.execution_features[0]] for fg in fs.feature_graphs]\n",
    "bpi17_cases_stats = {\n",
    "    \"no_cases\": len(fs.feature_graphs),\n",
    "    \"min_tp\": min(throughput_times),\n",
    "    \"max_tp\": max(throughput_times),\n",
    "    \"median_tp\": np.median(throughput_times),\n",
    "    \"mean_tp\": np.mean(throughput_times),\n",
    "    \"std_tp\": np.std(throughput_times),\n",
    "}\n",
    "pprint(bpi17_cases_stats)"
   ]
  }
 ],
 "metadata": {
  "kernelspec": {
   "display_name": ".env",
   "language": "python",
   "name": "python3"
  },
  "language_info": {
   "codemirror_mode": {
    "name": "ipython",
    "version": 3
   },
   "file_extension": ".py",
   "mimetype": "text/x-python",
   "name": "python",
   "nbconvert_exporter": "python",
   "pygments_lexer": "ipython3",
   "version": "3.9.0"
  }
 },
 "nbformat": 4,
 "nbformat_minor": 5
}<|MERGE_RESOLUTION|>--- conflicted
+++ resolved
@@ -3,25 +3,7 @@
   {
    "cell_type": "code",
    "execution_count": 1,
-<<<<<<< HEAD
-   "id": "855d769c",
-   "metadata": {},
-   "outputs": [],
-   "source": [
-    "import os\n",
-    "\n",
-    "go_up_n_directories = lambda path, n: os.path.abspath(\n",
-    "    os.path.join(*([os.path.dirname(path)] + [\"..\"] * n))\n",
-    ")\n",
-    "os.chdir(go_up_n_directories(os.getcwd(), 1))  # run once (otherwise restart kernel)"
-   ]
-  },
-  {
-   "cell_type": "code",
-   "execution_count": 2,
-=======
    "id": "5f474491",
->>>>>>> 5c1724d1
    "metadata": {},
    "outputs": [],
    "source": [
@@ -67,7 +49,6 @@
    "metadata": {},
    "outputs": [],
    "source": [
-<<<<<<< HEAD
     "# ocel_ce_in_file = \"../../data/BPI17/source/BPI2017-CountEncoded.jsonocel\"\n",
     "# ocel_ce = pm4py.read.read_ocel(ocel_ce_in_file)\n",
     "\n",
@@ -100,38 +81,22 @@
     "# check whether an event can refer to multiple applications:\n",
     "mul_applications = ocel_table['ocel:type:application'].explode().shape != ocel_table['ocel:type:application'].shape\n",
     "print('An event may refer to multiple applications: ', mul_applications)\n",
-    "# answer: NO, it cannot."
-=======
+    "# answer: NO, it cannot.\n"
+   ]
+  },
+  {
+   "cell_type": "code",
+   "execution_count": null,
+   "id": "a8cd911c",
+   "metadata": {},
+   "outputs": [],
+   "source": [
     "ocel_ce_in_file = \"data/BPI17/source/BPI2017-CountEncoded.jsonocel\"\n",
     "ocel_in_file = \"data/BPI17/source/BPI2017-Final.jsonocel\""
->>>>>>> 5c1724d1
-   ]
-  },
-  {
-   "cell_type": "code",
-<<<<<<< HEAD
-   "execution_count": 11,
-   "id": "12732090",
-   "metadata": {},
-   "outputs": [
-    {
-     "data": {
-      "text/plain": [
-       "True"
-      ]
-     },
-     "execution_count": 11,
-     "metadata": {},
-     "output_type": "execute_result"
-    }
-   ],
-   "source": []
-  },
-  {
-   "cell_type": "code",
-   "execution_count": 8,
-   "id": "82f36668",
-=======
+   ]
+  },
+  {
+   "cell_type": "code",
    "execution_count": 4,
    "id": "efe736e5",
    "metadata": {},
@@ -145,7 +110,6 @@
    "cell_type": "code",
    "execution_count": 5,
    "id": "95cf36d0",
->>>>>>> 5c1724d1
    "metadata": {},
    "outputs": [
     {
